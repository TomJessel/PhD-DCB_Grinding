--- conflicted
+++ resolved
@@ -1725,15 +1725,9 @@
         try:
             fig, ax = autoe.plot_latent_space()
         except AttributeError:
-            pass
-<<<<<<< HEAD
-        # plt.show(block=True)
-        plt.show()
-        
-=======
+            pass      
         plt.show(block=True)
 
->>>>>>> 9da3ed59
         # %% SAVE MODEL
         # -------------------------------------------------------------------
         mod_path = autoe.save_model()
